import os

import requests
from dotenv import load_dotenv


class BasecampClient:
    """
    Client for interacting with Basecamp 3 API using Basic Authentication or OAuth 2.0.
    """

    def __init__(self, username=None, password=None, account_id=None, user_agent=None,
                 access_token=None, auth_mode="basic"):
        """
        Initialize the Basecamp client with credentials.

        Args:
            username (str, optional): Basecamp username (email) for Basic Auth
            password (str, optional): Basecamp password for Basic Auth
            account_id (str, optional): Basecamp account ID
            user_agent (str, optional): User agent for API requests
            access_token (str, optional): OAuth access token for OAuth Auth
            auth_mode (str, optional): Authentication mode ('basic' or 'oauth')
        """
        # Load environment variables if not provided directly
        load_dotenv()

        self.auth_mode = auth_mode.lower()
        self.account_id = account_id or os.getenv('BASECAMP_ACCOUNT_ID')
        self.user_agent = user_agent or os.getenv('USER_AGENT')

        # Set up authentication based on mode
        if self.auth_mode == 'basic':
            self.username = username or os.getenv('BASECAMP_USERNAME')
            self.password = password or os.getenv('BASECAMP_PASSWORD')

            if not all([self.username, self.password, self.account_id, self.user_agent]):
                raise ValueError("Missing required credentials for Basic Auth. Set them in .env file or pass them to the constructor.")

            self.auth = (self.username, self.password)
            self.headers = {
                "User-Agent": self.user_agent,
                "Content-Type": "application/json"
            }

        elif self.auth_mode == 'oauth':
            self.access_token = access_token or os.getenv('BASECAMP_ACCESS_TOKEN')

            if not all([self.access_token, self.account_id, self.user_agent]):
                raise ValueError("Missing required credentials for OAuth. Set them in .env file or pass them to the constructor.")

            self.auth = None  # No basic auth needed for OAuth
            self.headers = {
                "User-Agent": self.user_agent,
                "Content-Type": "application/json",
                "Authorization": f"Bearer {self.access_token}"
            }

        else:
            raise ValueError("Invalid auth_mode. Must be 'basic' or 'oauth'")

        # Basecamp 3 uses a different URL structure
        self.base_url = f"https://3.basecampapi.com/{self.account_id}"

    def test_connection(self):
        """Test the connection to Basecamp API."""
        response = self.get('projects.json')
        if response.status_code == 200:
            return True, "Connection successful"
        else:
            return False, f"Connection failed: {response.status_code} - {response.text}"

    def get(self, endpoint, params=None):
        """Make a GET request to the Basecamp API."""
        url = f"{self.base_url}/{endpoint}"
        return requests.get(url, auth=self.auth, headers=self.headers, params=params)

    def post(self, endpoint, data=None):
        """Make a POST request to the Basecamp API."""
        url = f"{self.base_url}/{endpoint}"
        return requests.post(url, auth=self.auth, headers=self.headers, json=data)

    def put(self, endpoint, data=None):
        """Make a PUT request to the Basecamp API."""
        url = f"{self.base_url}/{endpoint}"
        return requests.put(url, auth=self.auth, headers=self.headers, json=data)

    def delete(self, endpoint):
        """Make a DELETE request to the Basecamp API."""
        url = f"{self.base_url}/{endpoint}"
        return requests.delete(url, auth=self.auth, headers=self.headers)

    # Project methods
    def get_projects(self):
        """Get all projects."""
        response = self.get('projects.json')
        if response.status_code == 200:
            return response.json()
        else:
            raise Exception(f"Failed to get projects: {response.status_code} - {response.text}")

    def get_project(self, project_id):
        """Get a specific project by ID."""
        response = self.get(f'projects/{project_id}.json')
        if response.status_code == 200:
            return response.json()
        else:
            raise Exception(f"Failed to get project: {response.status_code} - {response.text}")

    # To-do list methods
    def get_todoset(self, project_id):
        """Get the todoset for a project (Basecamp 3 has one todoset per project)."""
<<<<<<< HEAD
        project = self.get_project(project_id)
        try:
            return next(_ for _ in project["dock"] if _["name"] == "todoset")
        except (IndexError, TypeError, StopIteration):
            raise Exception(f"Failed to get todoset for project: {project.id}. Project response: {project}")
    
=======
        response = self.get(f'projects/{project_id}/todoset.json')
        if response.status_code == 200:
            return response.json()
        else:
            raise Exception(f"Failed to get todoset: {response.status_code} - {response.text}")

>>>>>>> 0884dcd1
    def get_todolists(self, project_id):
        """Get all todolists for a project."""
        # First get the todoset ID for this project
        todoset = self.get_todoset(project_id)
        todoset_id = todoset['id']

        # Then get all todolists in this todoset
        response = self.get(f'buckets/{project_id}/todosets/{todoset_id}/todolists.json')
        if response.status_code == 200:
            return response.json()
        else:
            raise Exception(f"Failed to get todolists: {response.status_code} - {response.text}")

    def get_todolist(self, todolist_id):
        """Get a specific todolist."""
        response = self.get(f'todolists/{todolist_id}.json')
        if response.status_code == 200:
            return response.json()
        else:
            raise Exception(f"Failed to get todolist: {response.status_code} - {response.text}")

    # To-do methods
    def get_todos(self, project_id, todolist_id):
        """Get all todos in a todolist."""
        response = self.get(f'buckets/{project_id}/todolists/{todolist_id}/todos.json')
        if response.status_code == 200:
            return response.json()
        else:
            raise Exception(f"Failed to get todos: {response.status_code} - {response.text}")

    def get_todo(self, todo_id):
        """Get a specific todo."""
        response = self.get(f'todos/{todo_id}.json')
        if response.status_code == 200:
            return response.json()
        else:
            raise Exception(f"Failed to get todo: {response.status_code} - {response.text}")

    # People methods
    def get_people(self):
        """Get all people in the account."""
        response = self.get('people.json')
        if response.status_code == 200:
            return response.json()
        else:
            raise Exception(f"Failed to get people: {response.status_code} - {response.text}")

    # Campfire (chat) methods
    def get_campfires(self, project_id):
        """Get the campfire for a project."""
        response = self.get(f'buckets/{project_id}/chats.json')
        if response.status_code == 200:
            return response.json()
        else:
            raise Exception(f"Failed to get campfire: {response.status_code} - {response.text}")

    def get_campfire_lines(self, project_id, campfire_id):
        """Get chat lines from a campfire."""
        response = self.get(f'buckets/{project_id}/chats/{campfire_id}/lines.json')
        if response.status_code == 200:
            return response.json()
        else:
            raise Exception(f"Failed to get campfire lines: {response.status_code} - {response.text}")

    # Message board methods
    def get_message_board(self, project_id):
        """Get the message board for a project."""
        response = self.get(f'projects/{project_id}/message_board.json')
        if response.status_code == 200:
            return response.json()
        else:
            raise Exception(f"Failed to get message board: {response.status_code} - {response.text}")

    def get_messages(self, project_id):
        """Get all messages for a project."""
        # First get the message board ID
        message_board = self.get_message_board(project_id)
        message_board_id = message_board['id']

        # Then get all messages
        response = self.get('messages.json', {'message_board_id': message_board_id})
        if response.status_code == 200:
            return response.json()
        else:
            raise Exception(f"Failed to get messages: {response.status_code} - {response.text}")

    # Schedule methods
    def get_schedule(self, project_id):
        """Get the schedule for a project."""
        response = self.get(f'projects/{project_id}/schedule.json')
        if response.status_code == 200:
            return response.json()
        else:
            raise Exception(f"Failed to get schedule: {response.status_code} - {response.text}")

    def get_schedule_entries(self, project_id):
        """
        Get schedule entries for a project.

        Args:
            project_id (int): Project ID

        Returns:
            list: Schedule entries
        """
        try:
            endpoint = f"buckets/{project_id}/schedules.json"
            schedule = self.get(endpoint)

            if isinstance(schedule, list) and len(schedule) > 0:
                schedule_id = schedule[0]['id']
                entries_endpoint = f"buckets/{project_id}/schedules/{schedule_id}/entries.json"
                return self.get(entries_endpoint)
            else:
                return []
        except Exception as e:
            raise Exception(f"Failed to get schedule: {str(e)}")

    # Comments methods
    def get_comments(self, project_id, recording_id):
        """
<<<<<<< HEAD
        Get all comments for a recording (todos, message, etc.).
        
        Args:
            recording_id (int): ID of the recording (todos, message, etc.)
            project_id (int): Project/bucket ID. If not provided, it will be extracted from the recording ID.
            
        Returns:
            list: Comments for the recording
        """
        endpoint = f"buckets/{project_id}/recordings/{recording_id}/comments.json"
=======
        Get all comments for a recording (todo, message, etc.).

        Args:
            recording_id (int): ID of the recording (todo, message, etc.)
            bucket_id (int, optional): Project/bucket ID. If not provided, it will be extracted from the recording ID.

        Returns:
            list: Comments for the recording
        """
        if bucket_id is None:
            # Try to get the recording first to extract the bucket_id
            raise ValueError("bucket_id is required")

        endpoint = f"buckets/{bucket_id}/recordings/{recording_id}/comments.json"
>>>>>>> 0884dcd1
        response = self.get(endpoint)
        if response.status_code == 200:
            return response.json()
        else:
            raise Exception(f"Failed to get comments: {response.status_code} - {response.text}")

    def create_comment(self, recording_id, bucket_id, content):
        """
        Create a comment on a recording.

        Args:
            recording_id (int): ID of the recording to comment on
            bucket_id (int): Project/bucket ID
            content (str): Content of the comment in HTML format

        Returns:
            dict: The created comment
        """
        endpoint = f"buckets/{bucket_id}/recordings/{recording_id}/comments.json"
        data = {"content": content}
        response = self.post(endpoint, data)
        if response.status_code == 201:
            return response.json()
        else:
            raise Exception(f"Failed to create comment: {response.status_code} - {response.text}")

    def get_comment(self, comment_id, bucket_id):
        """
        Get a specific comment.

        Args:
            comment_id (int): Comment ID
            bucket_id (int): Project/bucket ID

        Returns:
            dict: Comment details
        """
        endpoint = f"buckets/{bucket_id}/comments/{comment_id}.json"
        response = self.get(endpoint)
        if response.status_code == 200:
            return response.json()
        else:
            raise Exception(f"Failed to get comment: {response.status_code} - {response.text}")

    def update_comment(self, comment_id, bucket_id, content):
        """
        Update a comment.

        Args:
            comment_id (int): Comment ID
            bucket_id (int): Project/bucket ID
            content (str): New content for the comment in HTML format

        Returns:
            dict: Updated comment
        """
        endpoint = f"buckets/{bucket_id}/comments/{comment_id}.json"
        data = {"content": content}
        response = self.put(endpoint, data)
        if response.status_code == 200:
            return response.json()
        else:
            raise Exception(f"Failed to update comment: {response.status_code} - {response.text}")

    def delete_comment(self, comment_id, bucket_id):
        """
        Delete a comment.

        Args:
            comment_id (int): Comment ID
            bucket_id (int): Project/bucket ID

        Returns:
            bool: True if successful
        """
        endpoint = f"buckets/{bucket_id}/comments/{comment_id}.json"
        response = self.delete(endpoint)
        if response.status_code == 204:
            return True
        else:
<<<<<<< HEAD
            raise Exception(f"Failed to delete comment: {response.status_code} - {response.text}")

    def get_daily_check_ins(self, project_id, page=1):
        project = self.get_project(project_id)
        questionnaire = next(_ for _ in project["dock"] if _["name"] == "questionnaire")
        endpoint = f"buckets/{project_id}/questionnaires/{questionnaire['id']}/questions.json"
        response = self.get(endpoint, params={"page": page})
        if response.status_code != 200:
            raise Exception("Failed to read questions")
        return response.json()

    def get_question_answers(self, project_id, question_id, page=1):
        endpoint = f"buckets/{project_id}/questions/{question_id}/answers.json"
        response = self.get(endpoint, params={"page": page})
        if response.status_code != 200:
            raise Exception("Failed to read question answers")
        return response.json()
=======
            raise Exception(f"Failed to delete comment: {response.status_code} - {response.text}")
>>>>>>> 0884dcd1
<|MERGE_RESOLUTION|>--- conflicted
+++ resolved
@@ -110,21 +110,12 @@
     # To-do list methods
     def get_todoset(self, project_id):
         """Get the todoset for a project (Basecamp 3 has one todoset per project)."""
-<<<<<<< HEAD
         project = self.get_project(project_id)
         try:
             return next(_ for _ in project["dock"] if _["name"] == "todoset")
         except (IndexError, TypeError, StopIteration):
             raise Exception(f"Failed to get todoset for project: {project.id}. Project response: {project}")
     
-=======
-        response = self.get(f'projects/{project_id}/todoset.json')
-        if response.status_code == 200:
-            return response.json()
-        else:
-            raise Exception(f"Failed to get todoset: {response.status_code} - {response.text}")
-
->>>>>>> 0884dcd1
     def get_todolists(self, project_id):
         """Get all todolists for a project."""
         # First get the todoset ID for this project
@@ -246,7 +237,6 @@
     # Comments methods
     def get_comments(self, project_id, recording_id):
         """
-<<<<<<< HEAD
         Get all comments for a recording (todos, message, etc.).
         
         Args:
@@ -257,22 +247,6 @@
             list: Comments for the recording
         """
         endpoint = f"buckets/{project_id}/recordings/{recording_id}/comments.json"
-=======
-        Get all comments for a recording (todo, message, etc.).
-
-        Args:
-            recording_id (int): ID of the recording (todo, message, etc.)
-            bucket_id (int, optional): Project/bucket ID. If not provided, it will be extracted from the recording ID.
-
-        Returns:
-            list: Comments for the recording
-        """
-        if bucket_id is None:
-            # Try to get the recording first to extract the bucket_id
-            raise ValueError("bucket_id is required")
-
-        endpoint = f"buckets/{bucket_id}/recordings/{recording_id}/comments.json"
->>>>>>> 0884dcd1
         response = self.get(endpoint)
         if response.status_code == 200:
             return response.json()
@@ -353,7 +327,6 @@
         if response.status_code == 204:
             return True
         else:
-<<<<<<< HEAD
             raise Exception(f"Failed to delete comment: {response.status_code} - {response.text}")
 
     def get_daily_check_ins(self, project_id, page=1):
@@ -370,7 +343,4 @@
         response = self.get(endpoint, params={"page": page})
         if response.status_code != 200:
             raise Exception("Failed to read question answers")
-        return response.json()
-=======
-            raise Exception(f"Failed to delete comment: {response.status_code} - {response.text}")
->>>>>>> 0884dcd1
+        return response.json()